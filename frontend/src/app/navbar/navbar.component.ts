import {Component, Input, OnInit} from '@angular/core';
<<<<<<< HEAD
import {InputMetadataWalker} from "codelyzer/noInputRenameRule";
import {isLoggedIn} from "../SecurityHelper";
import {environment} from "../../environments/environment";
=======
>>>>>>> ef1a08ea

@Component({
  selector: 'avr-navbar',
  templateUrl: './navbar.component.html',
  styleUrls: ['./navbar.component.scss']
})
export class NavbarComponent implements OnInit {

  @Input()
  mobile: boolean = true;

  constructor() {
  }

  ngOnInit() {
  }

  loggedIn() {
    return isLoggedIn();
  }

  getLoginLink() {
    return environment.loginURL;
  }

}<|MERGE_RESOLUTION|>--- conflicted
+++ resolved
@@ -1,10 +1,6 @@
 import {Component, Input, OnInit} from '@angular/core';
-<<<<<<< HEAD
-import {InputMetadataWalker} from "codelyzer/noInputRenameRule";
-import {isLoggedIn} from "../SecurityHelper";
-import {environment} from "../../environments/environment";
-=======
->>>>>>> ef1a08ea
+import {isLoggedIn} from '../SecurityHelper';
+import {environment} from '../../environments/environment';
 
 @Component({
   selector: 'avr-navbar',
@@ -16,8 +12,7 @@
   @Input()
   mobile: boolean = true;
 
-  constructor() {
-  }
+  constructor() { }
 
   ngOnInit() {
   }
